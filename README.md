--- conflicted
+++ resolved
@@ -44,15 +44,9 @@
     }
 
     repositories {
-<<<<<<< HEAD
-      //maven { url 'http://repo.spring.io/release' }
-      //maven { url 'http://repo.spring.io/milestone' }
-      //maven { url 'http://repo.spring.io/snapshot' }
-=======
       //maven { url 'https://repo.spring.io/release' }
-      maven { url 'https://repo.spring.io/milestone' }
-      maven { url 'https://repo.spring.io/snapshot' }
->>>>>>> c6edc1d4
+      //maven { url 'https://repo.spring.io/milestone' }
+      //maven { url 'https://repo.spring.io/snapshot' }
       mavenCentral()
     }
 
