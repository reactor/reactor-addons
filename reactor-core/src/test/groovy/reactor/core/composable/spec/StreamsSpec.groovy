--- conflicted
+++ resolved
@@ -89,7 +89,6 @@
       'the initial values are passed'
       values == [1, 2, 3, 4, 5]
 
-<<<<<<< HEAD
     when:
       'a subsequent value is accepted'
       d.accept(6)
@@ -103,8 +102,6 @@
       values == [1, 2, 3, 4, 5, 6, 7, 8, 9, 10]
 
 
-=======
->>>>>>> 4aa65a8b
   }
 
   def 'Accepted values are passed to a registered Consumer'() {
