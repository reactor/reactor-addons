[versions]
reactorCore = "3.5.5-SNAPSHOT"
# Other shared versions
reactiveStreams = "1.0.4"
swt = "4.5.2"

[libraries]
reactorCore = { module = "io.projectreactor:reactor-core", version.ref = "reactorCore" }
reactorTest = { module = "io.projectreactor:reactor-test", version.ref = "reactorCore" }
akkaActor = "com.typesafe.akka:akka-actor_2.11:2.4.10"
assertj = "org.assertj:assertj-core:3.22.0"
hamcrest = "org.hamcrest:hamcrest-library:1.3"
jsr305 = "com.google.code.findbugs:jsr305:3.0.1"
junit4 = "junit:junit:4.13.2"
logback = "ch.qos.logback:logback-classic:1.2.10"
mockito = "org.mockito:mockito-core:4.11.0"
quickTheories = "org.quicktheories:quicktheories:0.25"
reactiveStreams-tck = { module = "org.reactivestreams:reactive-streams-tck", version.ref = "reactiveStreams" }
rxJava2 = "io.reactivex.rxjava2:rxjava:2.2.21"
rxJava3 = "io.reactivex.rxjava3:rxjava:3.1.5"
slf4j = "org.slf4j:slf4j-api:1.7.36"
swt-windows = { module = "org.eclipse.swt:org.eclipse.swt.win32.win32.x86", version.ref = "swt" }
swt-windows64 = { module = "org.eclipse.swt:org.eclipse.swt.win32.win32.x86_64", version.ref = "swt" }
swt-linux = { module = "org.eclipse.swt:org.eclipse.swt.gtk.linux.x86", version.ref = "swt" }
swt-linux64 = { module = "org.eclipse.swt:org.eclipse.swt.gtk.linux.x86_64", version.ref = "swt" }
swt-mac = { module = "org.eclipse.swt:org.eclipse.swt.cocoa.macosx.x86_64", version.ref = "swt" }
testNg = "org.testng:testng:7.5"

[plugins]
artifactory = { id = "com.jfrog.artifactory", version = "4.27.1" }
<<<<<<< HEAD
bnd = { id = "biz.aQute.bnd.builder", version = "6.1.0" }
=======
bnd = { id = "biz.aQute.bnd.builder", version = "6.4.0" }
kotlin = { id = "org.jetbrains.kotlin.jvm", version.ref = "kotlin" }
>>>>>>> 330aadeb
<|MERGE_RESOLUTION|>--- conflicted
+++ resolved
@@ -28,9 +28,4 @@
 
 [plugins]
 artifactory = { id = "com.jfrog.artifactory", version = "4.27.1" }
-<<<<<<< HEAD
-bnd = { id = "biz.aQute.bnd.builder", version = "6.1.0" }
-=======
-bnd = { id = "biz.aQute.bnd.builder", version = "6.4.0" }
-kotlin = { id = "org.jetbrains.kotlin.jvm", version.ref = "kotlin" }
->>>>>>> 330aadeb
+bnd = { id = "biz.aQute.bnd.builder", version = "6.4.0" }